--- conflicted
+++ resolved
@@ -570,15 +570,9 @@
             local transpose = renoise.song().selected_sample.transpose
             local finetune = renoise.song().selected_sample.fine_tune
             local cents = (transpose * 100) + (finetune / 128 * 100)
-<<<<<<< HEAD
             local bpm_factor = math.pow(2, (cents / 1200))
             local calculated_bpm_pitch = calculated_bpm * bpm_factor
             if calculated_bpm_pitch >= 20 and calculated_bpm_pitch <= 999 then
-=======
-            local bmp_factor = math.pow(2, (cents / 1200))
-            local calculated_bpm_pitch = calculated_bpm * bmp_factor
-            if calculated_bmp_pitch >= 20 and calculated_bmp_pitch <= 999 then
->>>>>>> 8e40a5cc
               renoise.song().transport.bpm = calculated_bpm_pitch
             end
           end
@@ -606,17 +600,10 @@
             local transpose = renoise.song().selected_sample.transpose
             local finetune = renoise.song().selected_sample.fine_tune
             local cents = (transpose * 100) + (finetune / 128 * 100)
-<<<<<<< HEAD
             local bpm_factor = math.pow(2, (cents / 1200))
             local calculated_bpm_pitch = calculated_bpm * bpm_factor
             if calculated_bpm_pitch >= 20 and calculated_bpm_pitch <= 999 then
               renoise.song().transport.bpm = calculated_bpm_pitch
-=======
-            local bmp_factor = math.pow(2, (cents / 1200))
-            local calculated_bpm_pitch = calculated_bpm * bmp_factor
-            if calculated_bmp_pitch >= 20 and calculated_bmp_pitch <= 999 then
-              renoise.song().transport.bpm = calculated_bmp_pitch
->>>>>>> 8e40a5cc
             end
           end
         end
@@ -648,17 +635,10 @@
             local transpose = renoise.song().selected_sample.transpose
             local finetune = renoise.song().selected_sample.fine_tune
             local cents = (transpose * 100) + (finetune / 128 * 100)
-<<<<<<< HEAD
             local bpm_factor = math.pow(2, (cents / 1200))
             local calculated_bpm_pitch = calculated_bpm * bpm_factor
             if calculated_bpm_pitch >= 20 and calculated_bpm_pitch <= 999 then
               renoise.song().transport.bpm = calculated_bpm_pitch
-=======
-            local bmp_factor = math.pow(2, (cents / 1200))
-            local calculated_bmp_pitch = calculated_bpm * bmp_factor
-            if calculated_bmp_pitch >= 20 and calculated_bmp_pitch <= 999 then
-              renoise.song().transport.bpm = calculated_bmp_pitch
->>>>>>> 8e40a5cc
             end
           end
         end
@@ -757,10 +737,10 @@
             local lpb = vb.views.lpb_valuebox.value
             local calculated_bpm = 60 / lpb / length_seconds * beat_sync_lines
             local cents = (transpose * 100) + (finetune / 128 * 100)
-            local bmp_factor = math.pow(2, (cents / 1200))
-            local calculated_bmp_pitch = calculated_bpm * bmp_factor
-            if calculated_bmp_pitch >= 20 and calculated_bmp_pitch <= 999 then
-              renoise.song().transport.bpm = calculated_bmp_pitch
+            local bpm_factor = math.pow(2, (cents / 1200))
+            local calculated_bpm_pitch = calculated_bpm * bpm_factor
+            if calculated_bpm_pitch >= 20 and calculated_bpm_pitch <= 999 then
+              renoise.song().transport.bpm = calculated_bpm_pitch
             end
           end
         end
@@ -783,10 +763,10 @@
             local transpose = renoise.song().selected_sample.transpose
             local finetune = renoise.song().selected_sample.fine_tune
             local cents = (transpose * 100) + (finetune / 128 * 100)
-            local bmp_factor = math.pow(2, (cents / 1200))
-            local calculated_bmp_pitch = calculated_bpm * bmp_factor
-            if calculated_bmp_pitch >= 20 and calculated_bmp_pitch <= 999 then
-              renoise.song().transport.bpm = calculated_bmp_pitch
+            local bpm_factor = math.pow(2, (cents / 1200))
+            local calculated_bpm_pitch = calculated_bpm * bpm_factor
+            if calculated_bpm_pitch >= 20 and calculated_bpm_pitch <= 999 then
+              renoise.song().transport.bpm = calculated_bpm_pitch
             end
           end
         end
